--- conflicted
+++ resolved
@@ -46,12 +46,8 @@
       "capabilities": ["pdf"],
       "timeout": 30000,
       "retries": 3,
-<<<<<<< HEAD
-      "enabled": true
-=======
-      "enabled": false,
-      "defaultEnabled": false
->>>>>>> 665ae832
+      "enabled": true,
+      "defaultEnabled": true
     },
     "firecrawl": {
       "command": "echo",
