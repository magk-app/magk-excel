{
  "smitheryServers": {
    "context7": {
      "command": "",
      "type": "http",
      "url": "https://server.smithery.ai/@upstash/context7-mcp/mcp?api_key=00a026b7-3827-4340-91be-a057d063cccd",
      "isSmithery": true,
      "qualifiedName": "@upstash/context7-mcp",
      "displayName": "Context7",
      "description": "Fetch up-to-date, version-specific documentation and code examples directly into your prompts. Enhance your coding experience by eliminating outdated information and hallucinated APIs. Simply add `use context7` to your questions for accurate and relevant answers.",
      "config": {}
    },
    "file-extractor-service": {
      "command": "",
      "type": "http",
      "url": "https://server.smithery.ai/@dravidsajinraj-iex/file-extractor-mcp/mcp?api_key=00a026b7-3827-4340-91be-a057d063cccd",
      "isSmithery": true,
      "qualifiedName": "@dravidsajinraj-iex/file-extractor-mcp",
      "displayName": "File Extractor Service",
      "description": "Extract content and metadata from various file formats including PDF, DOC, DOCX, PPTX, CSV, and XLSX. Support both URL downloads and direct file uploads with integrated search and pagination for spreadsheets. Automatically handle Google Drive and other supported cloud storage URLs for seamless file access.",
      "config": {}
    }
  },
<<<<<<< HEAD
  "lastUpdated": "2025-08-07T09:51:58.458Z"
=======
  "lastUpdated": "2025-08-07T02:40:42.143Z"
    },
    "desktop-commander": {
      "command": "",
      "type": "http",
      "url": "https://server.smithery.ai/@wonderwhy-er/desktop-commander/mcp?api_key=f1dbfea0-d2ab-462a-b9b1-6b87028964f0",
      "isSmithery": true,
      "qualifiedName": "@wonderwhy-er/desktop-commander",
      "displayName": "Desktop Commander",
      "description": "**Execute terminal commands** and manage files with diff editing capabilities. Coding, shell and terminal, task automation",
      "config": {}
    },
    "exa-search": {
      "command": "",
      "type": "http",
      "url": "https://server.smithery.ai/exa/mcp?api_key=f1dbfea0-d2ab-462a-b9b1-6b87028964f0",
      "isSmithery": true,
      "qualifiedName": "exa",
      "displayName": "Exa Search",
      "description": "Fast, intelligent web search and crawling.\n\nExa combines embeddings and traditional search to deliver the best results for LLMs.",
      "config": {}
    }
  },
  "lastUpdated": "2025-08-07T01:18:48.929Z"
>>>>>>> 6262cee6
}<|MERGE_RESOLUTION|>--- conflicted
+++ resolved
@@ -19,12 +19,6 @@
       "displayName": "File Extractor Service",
       "description": "Extract content and metadata from various file formats including PDF, DOC, DOCX, PPTX, CSV, and XLSX. Support both URL downloads and direct file uploads with integrated search and pagination for spreadsheets. Automatically handle Google Drive and other supported cloud storage URLs for seamless file access.",
       "config": {}
-    }
-  },
-<<<<<<< HEAD
-  "lastUpdated": "2025-08-07T09:51:58.458Z"
-=======
-  "lastUpdated": "2025-08-07T02:40:42.143Z"
     },
     "desktop-commander": {
       "command": "",
@@ -48,5 +42,4 @@
     }
   },
   "lastUpdated": "2025-08-07T01:18:48.929Z"
->>>>>>> 6262cee6
 }