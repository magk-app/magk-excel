import { AiChat } from '@nlux/react';
import '@nlux/themes/nova.css';

<<<<<<< HEAD
// Mock adapter - returns dummy responses for now
const mockAdapter = {
  streamText: async function* (_message: string) {
    // Simulate typing delay
    await new Promise(resolve => setTimeout(resolve, 500));
=======
// Real adapter - connects to our Hono.js backend with Claude
// Using correct @nlux observer pattern interface
const realAdapter = {
  streamText: (message: string, observer: any) => {
    console.log('🚀 Frontend: Starting chat request for message:', message);
>>>>>>> caf18d8a
    
    // Make the async request
    (async () => {
      try {
        console.log('📡 Frontend: Making fetch request to backend...');
        
        const response = await fetch('http://localhost:3001/chat', {
          method: 'POST',
          headers: {
            'Content-Type': 'application/json',
          },
          body: JSON.stringify({
            message,
            history: [] // TODO: Implement proper history tracking
          })
        });

        console.log('📨 Frontend: Received response with status:', response.status);

        if (!response.ok) {
          console.error('❌ Frontend: HTTP error:', response.status, response.statusText);
          observer.error(new Error(`HTTP Error ${response.status}: ${response.statusText}`));
          return;
        }

        const data = await response.json();
        console.log('📋 Frontend: Parsed response data:', data);
        
        if (data.status === 'error') {
          console.error('❌ Frontend: Backend returned error:', data.error);
          observer.error(new Error(`Backend Error: ${data.error || 'Unknown error occurred'}`));
          return;
        }

        if (!data.response) {
          console.error('❌ Frontend: No response field in data:', data);
          observer.error(new Error('Backend did not return a response field'));
          return;
        }

        console.log('✅ Frontend: Successfully got response, starting to stream...');
        
        // Stream the response word by word for better UX
        const words = data.response.split(' ');
        console.log(`📝 Frontend: Streaming ${words.length} words...`);
        
        for (const word of words) {
          observer.next(word + ' ');
          await new Promise(resolve => setTimeout(resolve, 30)); // Faster streaming
        }
        
        console.log('✅ Frontend: Finished streaming response');
        observer.complete();

      } catch (error) {
        console.error('❌ Frontend: Chat adapter error:', error);
        console.error('❌ Frontend: Error details:', {
          name: error.name,
          message: error.message,
          stack: error.stack
        });
        
        observer.error(new Error(`Connection Error: ${error.message}. Please make sure the workflow engine is running on http://localhost:3001`));
      }
    })();
  }
};

export function ChatInterface() {
  return (
    <div className="h-full w-full">
      <AiChat
        adapter={realAdapter}
        displayOptions={{
          colorScheme: 'auto',
          width: '100%',
          height: '100%'
        }}
        conversationOptions={{
          historyPayloadSize: 'max'
        }}
        messageOptions={{
          showCodeBlockCopyButton: true,
          markdownLinkTarget: 'blank'
        }}
        composerOptions={{
          placeholder: 'Ask me to create an Excel workflow...',
          autoFocus: true
        }}
        personaOptions={{
          assistant: {
            name: 'MAGK Assistant',
            tagline: 'Excel Workflow Expert',
            avatar: '🤖'
          }
        }}
      />
    </div>
  );
}<|MERGE_RESOLUTION|>--- conflicted
+++ resolved
@@ -1,19 +1,11 @@
 import { AiChat } from '@nlux/react';
 import '@nlux/themes/nova.css';
 
-<<<<<<< HEAD
-// Mock adapter - returns dummy responses for now
-const mockAdapter = {
-  streamText: async function* (_message: string) {
-    // Simulate typing delay
-    await new Promise(resolve => setTimeout(resolve, 500));
-=======
 // Real adapter - connects to our Hono.js backend with Claude
 // Using correct @nlux observer pattern interface
 const realAdapter = {
   streamText: (message: string, observer: any) => {
     console.log('🚀 Frontend: Starting chat request for message:', message);
->>>>>>> caf18d8a
     
     // Make the async request
     (async () => {
