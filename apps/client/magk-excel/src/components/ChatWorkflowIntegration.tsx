--- conflicted
+++ resolved
@@ -582,8 +582,6 @@
                         <p className="text-sm text-muted-foreground">
                           Start a conversation about data extraction or processing, and we'll help you create a workflow
                         </p>
-<<<<<<< HEAD
-=======
                         <Button onClick={() => {
                           setShowWorkflowBuilder(true);
                           setIsExpanded(true);
@@ -591,7 +589,6 @@
                           <Plus className="h-4 w-4 mr-1" />
                           Create Workflow
                         </Button>
->>>>>>> 665ae832
                       </div>
                     </CardContent>
                   </Card>
