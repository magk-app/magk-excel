--- conflicted
+++ resolved
@@ -253,11 +253,7 @@
     }
 
     // Try the new streaming API
-<<<<<<< HEAD
     const WORKFLOW_API = 'http://localhost:3001'; // Using port 3001 (workflow-engine)
-=======
-    const WORKFLOW_API = 'https://b1fcb47dfd4d.ngrok-free.app'; // Production ngrok URL
->>>>>>> 665ae832
     
     try {
       console.log('📡 Calling streaming API...');
