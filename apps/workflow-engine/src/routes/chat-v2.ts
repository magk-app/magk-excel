import { Hono } from 'hono';
import { streamSSE } from 'hono/streaming';
import { z } from 'zod';
import { LLMService } from '../services/llm-service.js';
import { writeFileSync } from 'fs';
import { join } from 'path';
import { tmpdir } from 'os';

const chatV2Route = new Hono();

// Request schema
const chatRequestSchema = z.object({
  message: z.string(),
  modelConfig: z.object({
    provider: z.enum(['anthropic', 'openai', 'bedrock']).default('anthropic'),
    model: z.string().default('claude-3-5-sonnet-20241022'),
    displayName: z.string().optional(),
    enableThinking: z.boolean().default(false),
    temperature: z.number().optional(),
    maxTokens: z.number().optional(),
    apiKey: z.string().optional()
  }),
  forceExecutor: z.boolean().optional().default(false),
  history: z.array(z.object({
    role: z.enum(['user', 'assistant']),
    content: z.string()
  })).optional().default([]),
  attachments: z.array(z.object({
    name: z.string(),
    type: z.string(),
    size: z.number(),
    content: z.string().optional() // Base64 encoded content if needed
  })).optional().default([]),
  mcpTools: z.array(z.object({
    name: z.string(),
    description: z.string().optional(),
    server: z.string().optional(),
    inputSchema: z.any().optional()
  })).optional().default([]),
  mcpServers: z.record(z.object({
    enabled: z.boolean(),
    tools: z.array(z.any()).optional()
  })).optional().default({})
});

// Initialize LLM service
const llmService = new LLMService();

// Helper function for AI-based MCP tool selection
async function selectMCPToolsWithAI(message: string, mcpTools: any[], attachments: any[] = [], forceExecutor: boolean = false): Promise<any[]> {
  // Create a concise tool catalog for the LLM
  const toolCatalog = mcpTools.map(tool => ({
    server: tool.server,
    name: tool.name,
    description: tool.description || 'No description',
    inputSchema: tool.inputSchema ? Object.keys(tool.inputSchema.properties || {}) : []
  }));

  let fileContext = '';
  if (attachments.length > 0) {
    fileContext = `\n\nUploaded Files:\n${attachments.map(f => `- ${f.name} (${f.type}, ${f.size} bytes)`).join('\n')}`;
  }

  // Generate unique filename for Excel exports
  const timestamp = new Date().toISOString().replace(/[:.]/g, '-');
  const outputFilename = `excel_export_${timestamp}.xlsx`;
  const outputPath = `../client/magk-excel/public/downloads/${outputFilename}`;

  const toolSelectionPrompt = `User request: "${message}"${fileContext}

Available tools:
${toolCatalog.map(t => `${t.server}/${t.name}`).join('\n')}

For Excel data extraction/processing, use:
- excel/excel_write_to_sheet (save to: ${outputPath})
- excel/excel_read_sheet (read existing files)
- excel/excel_describe_sheets (get sheet info)

For dynamic code execution with ExcelJS, use:
- executor/run_ts (provide a module exporting async function main(ctx) and return JSON)

${forceExecutor ? 'REQUIREMENT: Return exactly one selection using executor/run_ts with args including a code string (exports async function main(ctx)), and include any absolute temp paths in args.readPaths if needed.' : ''}

For web scraping, use: fetch/fetch or puppeteer/navigate
For HTTP requests, use: fetch/fetch

Return JSON array with tool selections including appropriate file paths:`;

  try {
    console.log('🔍 DEBUG: Tool selection prompt:', toolSelectionPrompt);
    
    const llmResult = await llmService.chatWithSystem(toolSelectionPrompt, '', [], { enableThinking: false });
    const response = llmResult.response;
    console.log('🔍 DEBUG: Raw AI response:', JSON.stringify(response));
    
    // Clean the response to ensure it's valid JSON
    const cleanedResponse = response.trim()
      .replace(/^```json\s*/i, '')
      .replace(/```\s*$/, '')
      .trim();
    
    // If response doesn't look like JSON, try to extract JSON from it
    let jsonMatch = cleanedResponse.match(/\[.*\]/s);
    if (!jsonMatch && !cleanedResponse.startsWith('[')) {
      jsonMatch = response.match(/\[.*\]/s);
    }
    
    const jsonStr = jsonMatch ? jsonMatch[0] : cleanedResponse;
    const selectedTools = JSON.parse(jsonStr);
    
    // Validate the structure
    if (!Array.isArray(selectedTools)) {
      console.error('❌ AI returned non-array response:', typeof selectedTools);
      return [];
    }
    
    // Validate each tool exists
    const validTools = selectedTools.filter(selection => {
      const toolExists = mcpTools.some(t => 
        t.server === selection.server && t.name === selection.tool
      );
      if (!toolExists) {
        console.warn(`⚠️ AI selected non-existent tool: ${selection.server}/${selection.tool}`);
      }
      return toolExists;
    });
    
    console.log('✅ Valid AI-selected tools:', validTools);
    return validTools;
    
  } catch (error) {
    console.error('❌ Error in AI tool selection:', error);
    return [];
  }
}

// Helper function to save uploaded files to temp directory
function saveUploadedFile(attachment: any): string | null {
  try {
    // Create a unique filename to avoid conflicts
    const timestamp = Date.now();
    const randomSuffix = Math.random().toString(36).substring(7);
    const fileExtension = attachment.name.split('.').pop() || '';
    const uniqueName = `upload_${timestamp}_${randomSuffix}.${fileExtension}`;
    const tempPath = join(tmpdir(), uniqueName);
    
    // Decode base64 content if present
    if (attachment.content) {
      const buffer = Buffer.from(attachment.content, 'base64');
      writeFileSync(tempPath, buffer);
      console.log(`📁 Saved uploaded file: ${attachment.name} -> ${tempPath}`);
      return tempPath;
    }
    
    return null;
  } catch (error) {
    console.error('❌ Failed to save file:', error);
    return null;
  }
}

// Simple health check
chatV2Route.get('/health', (c) => {
  return c.json({ 
    status: 'ok', 
    timestamp: new Date().toISOString(),
    service: 'chat-v2'
  });
});

// Main chat endpoint with streaming
chatV2Route.post('/chat/stream', async (c) => {
  console.log('🚀 Chat V2 Stream endpoint called');
  
  try {
    const body = await c.req.json();
    const request = chatRequestSchema.parse(body);
    
    console.log('📝 Request:', {
      message: request.message,
      model: request.modelConfig.model,
      enableThinking: request.modelConfig.enableThinking,
      historyLength: request.history.length
    });

    // Build conversation history - filter out any empty messages
    const cleanHistory = request.history.filter(m => m.content && m.content.trim() !== '');
    
    console.log('📚 Filtered history:', cleanHistory.map(m => ({ role: m.role, contentLength: m.content.length })));

    // Return SSE stream
    return streamSSE(c, async (stream) => {
      try {
        // Send initial acknowledgment
        await stream.writeSSE({
          data: JSON.stringify({
            type: 'start',
            message: 'Starting response...'
          })
        });

        // If thinking is enabled, send thinking indicator
        if (request.modelConfig.enableThinking) {
          await stream.writeSSE({
            data: JSON.stringify({
              type: 'thinking',
              message: 'Thinking about your request...'
            })
          });
          
          // Simulate thinking delay
          await new Promise(resolve => setTimeout(resolve, 1000));
        }

        // Perform AI-based tool selection
        let mcpToolCalls: any[] = [];
        let savedFilePaths: Record<string, string> = {};
        
        // First, save all uploaded files to temp storage to create file mappings
        if (request.attachments && request.attachments.length > 0) {
          console.log('💾 Saving uploaded files to temp storage...');
          for (const attachment of request.attachments) {
            const tempPath = saveUploadedFile(attachment);
            if (tempPath) {
              savedFilePaths[attachment.name] = tempPath;
              console.log(`📋 File mapping: "${attachment.name}" -> "${tempPath}"`);
            }
          }
        }
        
        if (request.mcpTools && request.mcpTools.length > 0) {
          console.log('🤖 Using AI to select appropriate MCP tools...');
          mcpToolCalls = await selectMCPToolsWithAI(request.message, request.mcpTools, request.attachments, request.forceExecutor);
          
          // Fallback: Check for uploaded files that need processing
          if (mcpToolCalls.length === 0 && request.attachments.length > 0) {
            console.log('🔧 Fallback: Adding default processing tools for uploaded files');
            
            const excelFiles = request.attachments.filter(a => 
              a.type.includes('excel') || a.type.includes('spreadsheet') || 
              a.name.endsWith('.xlsx') || a.name.endsWith('.xls')
            );
            
            // const pdfFiles = request.attachments.filter(a => 
            //   a.type === 'application/pdf' || a.name.endsWith('.pdf')
            // );
            
            // Add appropriate tool calls for uploaded files
            for (const attachment of excelFiles) {
              const tempPath = savedFilePaths[attachment.name];
              if (tempPath) {
                // Add Excel tool calls
                const describeTool = request.mcpTools.find(t => t.server === 'excel' && t.name === 'excel_describe_sheets');
                const readTool = request.mcpTools.find(t => t.server === 'excel' && t.name === 'excel_read_sheet');
                
                if (describeTool) {
                  mcpToolCalls.push({
                    server: 'excel',
                    tool: 'excel_describe_sheets',
                    args: { file_path: tempPath }
                  });
                }
                
<<<<<<< HEAD
                // Add PDF tool calls
                if (pdfFiles.includes(attachment)) {
                  // Add PDF tool calls
                  const pdfExtractTool = request.mcpTools.find(t => t.server === 'pdf' && t.name === 'pdf_extract_tables');
                  const pdfTextTool = request.mcpTools.find(t => t.server === 'pdf' && t.name === 'pdf_extract_text');
                  
                  if (pdfExtractTool) {
                    mcpToolCalls.push({
                      server: 'pdf',
                      tool: 'pdf_extract_tables',
                      args: { file_path: tempPath }
                    });
                  }
                  
                  if (pdfTextTool) {
                    mcpToolCalls.push({
                      server: 'pdf',
                      tool: 'pdf_extract_text',
                      args: { file_path: tempPath }
                    });
                  }
=======
                if (readTool) {
                  mcpToolCalls.push({
                    server: 'excel',
                    tool: 'excel_read_sheet',
                    args: { file_path: tempPath, sheet_name: 'Sheet1', limit: 100 }
                  });
>>>>>>> 665ae832
                }
              }
            }
            
            // TODO: Add PDF tool calls when PDF tools are available
          }
        }
        
        console.log('📊 Final tool calls selected:', mcpToolCalls.length, mcpToolCalls);
        
        // Build enhanced system prompt with MCP tools information
        let enhancedSystemPrompt = undefined;
        if (request.mcpTools && request.mcpTools.length > 0) {
          const toolsList = request.mcpTools.map(tool => 
            `- **${tool.name}** (${tool.server || 'local'}): ${tool.description || 'No description'}`
          ).join('\n');
          
          enhancedSystemPrompt = `You have access to the following MCP tools that you can mention and use to help the user:

${toolsList}

When relevant, mention these tools and how they can help with the user's request. For Excel tasks, you can use the excel_write_to_sheet tool to create files.`;
          
          // Add information about tool calls that will be executed
          if (mcpToolCalls.length > 0) {
            enhancedSystemPrompt += `\n\nBased on the user's request, I've identified that the following MCP tools will be used:\n${mcpToolCalls.map(tc => `- ${tc.tool} from ${tc.server} server`).join('\n')}\n\nPlease acknowledge these tool selections and explain how they will help fulfill the user's request.`;
          }
        }

        // Add file context if attachments present
        if (request.attachments && request.attachments.length > 0) {
          const fileDetails = request.attachments.map(a => {
            const sizeKB = Math.round(a.size / 1024);
            const hasContent = !!a.content;
            return `- **${a.name}** (${sizeKB}KB, ${a.type})${hasContent ? ' [content available]' : ''}`;
          }).join('\n');
          
          let attachmentContext = `\n\n## Uploaded Files\nThe user has uploaded the following files:\n${fileDetails}\n\n`;
          
          // Add specific instructions based on file types
          const hasExcel = request.attachments.some(a => 
            a.type.includes('excel') || a.type.includes('spreadsheet') || 
            a.name.endsWith('.xlsx') || a.name.endsWith('.xls')
          );
          const hasPDF = request.attachments.some(a => 
            a.type === 'application/pdf' || a.name.endsWith('.pdf')
          );
          const hasCSV = request.attachments.some(a => 
            a.type === 'text/csv' || a.name.endsWith('.csv')
          );
          
          let instructions = '';
          if (hasExcel) {
            instructions += '- For Excel files: Describe the structure, sheets, and data. Use excel_read_sheet and excel_describe_sheets tools if available.\n';
          }
          if (hasPDF) {
            instructions += '- For PDF files: Extract and analyze the content, identify tables and text. Use pdf_extract tools if available.\n';
          }
          if (hasCSV) {
            instructions += '- For CSV files: Parse and analyze the data structure, identify columns and data types.\n';
          }
          
          if (instructions) {
            attachmentContext += `\n**Processing Instructions:**\n${instructions}\n`;
          }
          
          attachmentContext += '\nImmediately acknowledge the files and describe what you can do with them. If the user hasn\'t specified what to do, show a preview of the data and suggest possible actions.';
          
          enhancedSystemPrompt = (enhancedSystemPrompt || '') + attachmentContext;
        }

        // Get response from LLM service
        // Note: chatWithSystem signature is (systemPrompt, message, history, modelConfig)
        const response = await llmService.chatWithSystem(
          enhancedSystemPrompt, // Enhanced system prompt with MCP tools and attachments
          request.message,
          cleanHistory, // Clean history without empty messages
          {
            model: request.modelConfig.model,
            enableThinking: request.modelConfig.enableThinking,
            temperature: request.modelConfig.temperature,
            maxTokens: request.modelConfig.maxTokens
          }
        );

        // Stream the response word by word
        const words = response.response.split(' ');
        let accumulatedText = '';
        
        for (let i = 0; i < words.length; i++) {
          accumulatedText += (i > 0 ? ' ' : '') + words[i];
          
          await stream.writeSSE({
            data: JSON.stringify({
              type: 'content',
              content: accumulatedText,
              isStreaming: true
            })
          });
          
          // Small delay for realistic streaming (reduced from 20ms to 5ms for faster typing)
          await new Promise(resolve => setTimeout(resolve, 5));
        }

        // Send tool calls information if any
        if (mcpToolCalls.length > 0) {
          await stream.writeSSE({
            data: JSON.stringify({
              type: 'toolCalls',
              toolCalls: mcpToolCalls,
              message: `Executing ${mcpToolCalls.length} MCP tool(s)...`,
              savedFiles: Object.keys(savedFilePaths).length > 0 ? savedFilePaths : undefined
            })
          });
          
          // Note: Actual tool execution would happen on the client side
          // The client should call the MCP tools and show results
        }
        
        // Send completion
        await stream.writeSSE({
          data: JSON.stringify({
            type: 'complete',
            content: accumulatedText,
            isStreaming: false,
            thinking: response.thinking,
            isMock: response.isMock,
            mcpToolCalls: mcpToolCalls.length > 0 ? mcpToolCalls : undefined,
            savedFiles: Object.keys(savedFilePaths).length > 0 ? savedFilePaths : undefined
          })
        });

        console.log('✅ Stream completed successfully');
      } catch (error) {
        console.error('❌ Stream error:', error);
        await stream.writeSSE({
          data: JSON.stringify({
            type: 'error',
            error: error instanceof Error ? error.message : 'Unknown error'
          })
        });
      }
    });
  } catch (error) {
    console.error('❌ Chat V2 error:', error);
    return c.json({ 
      error: error instanceof Error ? error.message : 'Unknown error' 
    }, 500);
  }
});

// Non-streaming endpoint for backwards compatibility
chatV2Route.post('/chat', async (c) => {
  console.log('🚀 Chat V2 endpoint called');
  
  try {
    const body = await c.req.json();
    const request = chatRequestSchema.parse(body);
    
    console.log('📝 Request:', {
      message: request.message,
      model: request.modelConfig.model,
      enableThinking: request.modelConfig.enableThinking
    });

    // Build conversation history - filter out any empty messages
    const cleanHistory = request.history.filter(m => m.content && m.content.trim() !== '');
    
    console.log('📚 Filtered history for non-streaming:', cleanHistory.map(m => ({ role: m.role, contentLength: m.content.length })));

    // Perform AI-based tool selection (same as streaming)
    let mcpToolCalls: any[] = [];
    let savedFilePaths: Record<string, string> = {};
    
    // First, save all uploaded files to temp storage to create file mappings
    if (request.attachments && request.attachments.length > 0) {
      console.log('💾 Saving uploaded files to temp storage...');
      for (const attachment of request.attachments) {
        const tempPath = saveUploadedFile(attachment);
        if (tempPath) {
          savedFilePaths[attachment.name] = tempPath;
          console.log(`📋 File mapping: "${attachment.name}" -> "${tempPath}"`);
        }
      }
    }
    
    if (request.mcpTools && request.mcpTools.length > 0) {
      console.log('🤖 Using AI to select appropriate MCP tools...');
      mcpToolCalls = await selectMCPToolsWithAI(request.message, request.mcpTools, request.attachments);
      
      // Fallback: Check for uploaded files that need processing
      if (mcpToolCalls.length === 0 && request.attachments.length > 0) {
        console.log('🔧 Fallback: Processing uploaded files with MCP tools');
        
        const excelFiles = request.attachments.filter(a => 
          a.type.includes('excel') || a.type.includes('spreadsheet') || 
          a.name.endsWith('.xlsx') || a.name.endsWith('.xls')
        );
        
        const pdfFiles = request.attachments.filter(a => 
          a.type === 'application/pdf' || a.name.endsWith('.pdf')
        );
        
        // Save files to temp directory for MCP tool access
        for (const attachment of [...excelFiles, ...pdfFiles]) {
          const tempPath = saveUploadedFile(attachment);
          if (tempPath) {
            savedFilePaths[attachment.name] = tempPath;
            
            // Add appropriate tool calls
            if (excelFiles.includes(attachment)) {
              // Add Excel tool calls
              const describeTool = request.mcpTools.find(t => t.server === 'excel' && t.name === 'excel_describe_sheets');
              const readTool = request.mcpTools.find(t => t.server === 'excel' && t.name === 'excel_read_sheet');
              
              if (describeTool) {
                mcpToolCalls.push({
                  server: 'excel',
                  tool: 'excel_describe_sheets',
                  args: { file_path: tempPath }
                });
              }
              
              if (readTool) {
                mcpToolCalls.push({
                  server: 'excel',
                  tool: 'excel_read_sheet',
                  args: { file_path: tempPath, sheet_name: 'Sheet1', limit: 100 }
                });
              }
            }
            
            // Add PDF tool calls
            if (pdfFiles.includes(attachment)) {
              // Add PDF tool calls
              const pdfExtractTool = request.mcpTools.find(t => t.server === 'pdf' && t.name === 'pdf_extract_tables');
              const pdfTextTool = request.mcpTools.find(t => t.server === 'pdf' && t.name === 'pdf_extract_text');
              
              if (pdfExtractTool) {
                mcpToolCalls.push({
                  server: 'pdf',
                  tool: 'pdf_extract_tables',
                  args: { file_path: tempPath }
                });
              }
              
              if (pdfTextTool) {
                mcpToolCalls.push({
                  server: 'pdf',
                  tool: 'pdf_extract_text',
                  args: { file_path: tempPath }
                });
              }
            }
          }
        }
      }
    }
    
    console.log('📊 Final tool calls selected:', mcpToolCalls.length, mcpToolCalls);
    
    // Build enhanced system prompt with MCP tools information (same as streaming)
    let enhancedSystemPrompt = undefined;
    if (request.mcpTools && request.mcpTools.length > 0) {
      const toolsList = request.mcpTools.map(tool => 
        `- **${tool.name}** (${tool.server || 'local'}): ${tool.description || 'No description'}`
      ).join('\n');
      
      enhancedSystemPrompt = `You have access to the following MCP tools that you can mention and use to help the user:

${toolsList}

When relevant, mention these tools and how they can help with the user's request. For Excel tasks, you can use the excel_write_to_sheet tool to create files.`;
      
      // Add information about tool calls that will be executed
      if (mcpToolCalls.length > 0) {
        enhancedSystemPrompt += `\n\nBased on the user's request, I've identified that the following MCP tools will be used:\n${mcpToolCalls.map(tc => `- ${tc.tool} from ${tc.server} server`).join('\n')}\n\nPlease acknowledge these tool selections and explain how they will help fulfill the user's request.`;
      }
    }

    // Add file context if attachments present
    if (request.attachments && request.attachments.length > 0) {
      const fileDetails = request.attachments.map(a => {
        const sizeKB = Math.round(a.size / 1024);
        const hasContent = !!a.content;
        return `- **${a.name}** (${sizeKB}KB, ${a.type})${hasContent ? ' [content available]' : ''}`;
      }).join('\n');
      
      let attachmentContext = `\n\n## Uploaded Files\nThe user has uploaded the following files:\n${fileDetails}\n\n`;
      
      // Add specific instructions based on file types
      const hasExcel = request.attachments.some(a => 
        a.type.includes('excel') || a.type.includes('spreadsheet') || 
        a.name.endsWith('.xlsx') || a.name.endsWith('.xls')
      );
      const hasPDF = request.attachments.some(a => 
        a.type === 'application/pdf' || a.name.endsWith('.pdf')
      );
      const hasCSV = request.attachments.some(a => 
        a.type === 'text/csv' || a.name.endsWith('.csv')
      );
      
      let instructions = '';
      if (hasExcel) {
        instructions += '- For Excel files: Describe the structure, sheets, and data. Use excel_read_sheet and excel_describe_sheets tools if available.\n';
      }
      if (hasPDF) {
        instructions += '- For PDF files: Extract and analyze the content, identify tables and text. Use pdf_extract tools if available.\n';
      }
      if (hasCSV) {
        instructions += '- For CSV files: Parse and analyze the data structure, identify columns and data types.\n';
      }
      
      if (instructions) {
        attachmentContext += `\n**Processing Instructions:**\n${instructions}\n`;
      }
      
      attachmentContext += '\nImmediately acknowledge the files and describe what you can do with them. If the user hasn\'t specified what to do, show a preview of the data and suggest possible actions.';
      
      enhancedSystemPrompt = (enhancedSystemPrompt || '') + attachmentContext;
    }

    // Get response from LLM service
    // Note: chatWithSystem signature is (systemPrompt, message, history, modelConfig)
    const response = await llmService.chatWithSystem(
      enhancedSystemPrompt, // Enhanced system prompt with MCP tools and attachments
      request.message,
      cleanHistory, // Clean history without empty messages
      {
        model: request.modelConfig.model,
        enableThinking: request.modelConfig.enableThinking,
        temperature: request.modelConfig.temperature,
        maxTokens: request.modelConfig.maxTokens
      }
    );

    console.log('✅ Response generated:', {
      length: response.response.length,
      hasThinking: !!response.thinking
    });

    return c.json({
      success: true,
      response: response.response,
      thinking: response.thinking,
      isMock: response.isMock,
      model: request.modelConfig.model,
      timestamp: new Date().toISOString(),
      mcpToolCalls: mcpToolCalls.length > 0 ? mcpToolCalls : undefined,
      savedFiles: Object.keys(savedFilePaths).length > 0 ? savedFilePaths : undefined
    });
  } catch (error) {
    console.error('❌ Chat V2 error:', error);
    return c.json({ 
      success: false,
      error: error instanceof Error ? error.message : 'Unknown error' 
    }, 500);
  }
});

export { chatV2Route };<|MERGE_RESOLUTION|>--- conflicted
+++ resolved
@@ -261,10 +261,8 @@
                   });
                 }
                 
-<<<<<<< HEAD
-                // Add PDF tool calls
+                // Add PDF tool calls for PDF files
                 if (pdfFiles.includes(attachment)) {
-                  // Add PDF tool calls
                   const pdfExtractTool = request.mcpTools.find(t => t.server === 'pdf' && t.name === 'pdf_extract_tables');
                   const pdfTextTool = request.mcpTools.find(t => t.server === 'pdf' && t.name === 'pdf_extract_text');
                   
@@ -283,14 +281,13 @@
                       args: { file_path: tempPath }
                     });
                   }
-=======
-                if (readTool) {
+                } else if (readTool) {
+                  // Add Excel tool calls for Excel files
                   mcpToolCalls.push({
                     server: 'excel',
                     tool: 'excel_read_sheet',
                     args: { file_path: tempPath, sheet_name: 'Sheet1', limit: 100 }
                   });
->>>>>>> 665ae832
                 }
               }
             }
