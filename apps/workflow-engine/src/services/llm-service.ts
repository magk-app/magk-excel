--- conflicted
+++ resolved
@@ -79,35 +79,17 @@
         if (!this.anthropic) {
           // No API key available
           console.log('⚠️ No Anthropic API key configured, using mock response...');
-<<<<<<< HEAD
           return { response: this.generateMockWorkflowResponse(message) };
-=======
-          const mock = this.generateMockWorkflowResponse(message);
-          return { response: mock, thinking: undefined };
->>>>>>> 6262cee6
         }
       } else {
         // Other providers not yet implemented
         console.log(`⚠️ Provider ${config.provider} not yet implemented, using mock response...`);
-<<<<<<< HEAD
         return { response: this.generateMockWorkflowResponse(message) };
-=======
-        const mock = this.generateMockWorkflowResponse(message);
-        return { response: mock, thinking: undefined };
->>>>>>> 6262cee6
       }
 
       if (!apiClient) {
         console.log('⚠️ No API client available, using mock response...');
-<<<<<<< HEAD
         return { response: this.generateMockWorkflowResponse(message) };
-      }
-
-      console.log(`🤖 Sending request to ${config.provider} (${config.model})...`);
-      console.log(`🔑 API Key source: ${config.apiKey ? 'Client provided' : 'Environment variable'}`);
-=======
-        const mock = this.generateMockWorkflowResponse(message);
-        return { response: mock, thinking: undefined };
       }
 
       console.log(`🤖 Sending request to ${config.provider} (${config.model})...`);
@@ -128,7 +110,6 @@
           console.log(`🧠 Using thinking variant: ${actualModel}`);
         }
       }
->>>>>>> 6262cee6
 
       // Convert history to Anthropic format
       const messages: Anthropic.Messages.MessageParam[] = [
@@ -220,20 +201,12 @@
         hasEnvKey: !!process.env.ANTHROPIC_API_KEY
       });
       
-<<<<<<< HEAD
       if (error instanceof Error) {
         if (error.message.includes('api_key')) {
           return { response: 'I\'m having trouble connecting to my AI service. Please check that the API key is configured correctly.' };
         }
         // Return more specific error message
         return { response: `Error: ${error.message}. Please try again or check your configuration.` };
-=======
-      if (error instanceof Error && error.message.includes('api_key')) {
-        return { 
-          response: 'I\'m having trouble connecting to my AI service. Please check that the API key is configured correctly.',
-          thinking: undefined
-        };
->>>>>>> 6262cee6
       }
       
       // Consistent error response format
